{
  "name": "ng2-inline-editor",
<<<<<<< HEAD
  "version": "0.1.1-alpha.9",
  "license": "MIT",
  "main": "./dist/index.js",
=======
  "version": "0.1.1-alpha.10",
>>>>>>> 07108e05
  "scripts": {
    "lint": "tslint src/**/*.ts",
    "test": "karma start",
    "build": "./node_modules/.bin/ngc -p tsconfig.json"
  },
  "maintainers": [{
    "name": "Carlos Caballero",
    "email": "caballerog.carlos@gmail.com"
  }, {
    "name": "Toni Villena",
    "email": "tonivj5@gmail.com"
  }],
  "repository": {
    "type": "git",
    "url": "https://github.com/caballerog/ng2-inline-editor"
  },
  "author": {
    "name": "Carlos Caballero",
    "email": "caballerog.carlos@gmail.com"
  },
  "keywords": [
    "angular",
    "angular2"
  ],
  "bugs": {
    "url": "https://github.com/caballerog/ng2-inline-editor/issues"
  },
  "typings": "./dist/index.d.ts",
  "dependencies": {
    "@angular/common": "2.4.2",
    "@angular/core": "2.4.2",
    "@angular/forms": "2.4.2",
    "webpack": "1.14.0",
    "rxjs": "5.0.3",
    "zone.js": "0.7.4"
  },
  "peerDependencies": {
    "@angular/common": "^2.0.0",
    "@angular/core": "^2.0.0",
    "@angular/forms": "^2.0.0"
  },
  "devDependencies": {
    "@angular/compiler": "2.4.2",
    "@angular/compiler-cli": "2.4.2",
    "@types/jasmine": "2.5.40",
    "jasmine-core": "~2.5.2",
    "karma": "~1.3.0",
    "karma-jasmine": "~1.1.0",
    "karma-phantomjs-launcher": "~1.0.2",
    "karma-sourcemap-loader": "~0.3.7",
    "karma-webpack": "~1.8.1",
    "phantomjs-prebuilt": "~2.1.14",
    "reflect-metadata": "~0.1.9",
    "ts-loader": "1.3.3",
    "tslint": "4.3.1",
    "typescript": "~2.1.4"
  },
  "engines": {
    "node": ">=0.8.0"
  }
}<|MERGE_RESOLUTION|>--- conflicted
+++ resolved
@@ -1,12 +1,8 @@
 {
   "name": "ng2-inline-editor",
-<<<<<<< HEAD
-  "version": "0.1.1-alpha.9",
+  "version": "0.1.1-alpha.10",
   "license": "MIT",
   "main": "./dist/index.js",
-=======
-  "version": "0.1.1-alpha.10",
->>>>>>> 07108e05
   "scripts": {
     "lint": "tslint src/**/*.ts",
     "test": "karma start",
