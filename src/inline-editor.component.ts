import {
    Component, forwardRef, Input, OnInit, Output,
    EventEmitter, ElementRef, ViewChild, Renderer,
    ComponentRef, ComponentFactoryResolver, ViewContainerRef,
    OnChanges, SimpleChanges
} from '@angular/core';

import { NG_VALUE_ACCESSOR, ControlValueAccessor } from '@angular/forms';
import { InputConfig, InputType, SelectOptions } from "./input-config";
import { InputTextComponent } from "./inputs/input-text.component";
import { InputNumberComponent } from "./inputs/input-number.component";
import { InputBase } from "./inputs/input-base";
import { InputPasswordComponent } from "./inputs/input-password.component";
import { InputRangeComponent } from "./inputs/input-range.component";
import { InputTextareaComponent } from "./inputs/input-textarea.component";
import { InputSelectComponent } from "./inputs/input-select.component";

export const InputComponets = [
    InputTextComponent,
    InputNumberComponent,
    InputPasswordComponent,
    InputRangeComponent,
    InputTextareaComponent,
    InputSelectComponent,
];

// TO-DO Default's value
const inputConfig: InputConfig = {
    empty: 'empty',
    placeholder: '',
    type: 'text',
    disabled: false,
    name: '',
    size: 8,
    min: 1,
    pattern: '',
    max: Infinity,
    fnErrorLength: function (x) { alert('Error: Lenght!'); },
    fnErrorPattern: function (x) { alert('Error: Pattern!'); }
};

const NUMERIC_TYPES: InputType[] = ['range', 'number'];

<<<<<<< HEAD
@Component({
    selector: 'inline-editor',
    template: `<div>
                <div id="inlineEditWrapper">
                    <a [ngClass]="{'editable-empty': isEmpty }"  (click)="edit(value)" [hidden]="editing && !disabled">{{ showText() }}</a>
                    <div class="inlineEditForm form-inline" [hidden]="!editing || disabled">
                        <div class="form-group">
                            <div #container></div>
                            <span>
                                <button id="inline-editor-button-save" class="btn btn-xs btn-primary" (click)="onSubmit(value)">
                                    <span class="fa fa-check"></span>
                                </button>
                                <button class="btn btn-xs btn-danger" (click)="cancel(value)">
                                    <span class="fa fa-remove"></span>
                                </button>
                            </span>

                            </div>
                        </div>
                    </div>
               </div>`,
    styles: [`a {
    text-decoration: none;
    color: #428bca;
    border-bottom: dashed 1px #428bca;
    cursor: pointer;
    line-height: 2;
    margin-right: 5px;
    margin-left: 5px;
=======
const INLINE_EDITOR_TEMPLATE = `
<div id="inlineEditWrapper">
    <div [ngSwitch]="type">
       <template [ngSwitchCase]="'password'">
          <a [ngClass]="{'editable-empty': isEmpty }" (click)="edit(value)" [hidden]="editing"> ****** </a>
        </template>
        <template [ngSwitchCase]="'select'">
          <a [ngClass]="{'editable-empty': isEmpty }"
            (click)="edit(value)" [hidden]="editing"> {{optionSelected()}} </a>
        </template>
        <template ngSwitchDefault>
            <a [ngClass]="{'editable-empty': isEmpty }"  (click)="edit(value)" [hidden]="editing">{{ showText() }}</a>
        </template>
    </div>

    <!-- inline edit form -->
    <div class="inlineEditForm form-inline" [hidden]="!editing">
        <div class="form-group">

            <!-- inline edit control  -->
            <p [ngSwitch]="type">
                <template [ngSwitchCase]="'text'">
                    <input #inlineEditControl class="form-control" [(ngModel)]="value" [required]="required"
                      [disabled]="disabled" [name]="name" [placeholder]="placeholder" [size]="size"/>
                </template>
                <template [ngSwitchCase]="'textarea'">
                    <textarea [rows]="rows" [cols]="cols" #inlineEditControl class="form-control" [(ngModel)]="value"
                      [required]="required" [placeholder]="placeholder" [disabled]="disabled" ></textarea>
                </template>
                <template [ngSwitchCase]="'range'">
                    <input #inlineEditControl class="form-control" [(ngModel)]="value" [required]="required"
                      type="range" [disabled]="disabled" [max]="max" [min]="min" [name]="name"/>
                </template>
                <template [ngSwitchCase]="'select'">
                    <select #inlineEditControl class="form-control" [(ngModel)]="value">
                    <template ngFor let-item [ngForOf]="options.data">

                        <optgroup *ngIf="item.children" label="{{item[options.text]}}">
                            <option *ngFor="let child of item.children" value="{{child[options.value]}}">
                                {{child[options.text]}}
                            </option>
                        </optgroup>
                     <option *ngIf="!item.children" value="{{item[options.value]}}">{{item[options.text]}}</option>
                    </template>
                    </select>
                </template>
                <template ngSwitchDefault>
                    <input [type]="type"  #inlineEditControl class="form-control" [(ngModel)]="value"
                      [required]="required" [placeholder]="placeholder" [disabled]="disabled"  [name]="name"
                      [size]="size"/>
                </template>
                         
                <span class="inline-editor-button-group">
                    <button id="inline-editor-button-save" class="btn btn-xs btn-primary"
                          (click)="onSubmit(value)"><span class="fa fa-check"></span></button>
                    <button class="btn btn-xs btn-danger" (click)="cancel(value)"><span class="fa fa-remove"></span> </button>
                  </span>
            </p>

   

        </div>
    </div>
</div>`;


const INLINE_EDITOR_CSS = `
a {
 text-decoration: none;
 color: #428bca;
 border-bottom: dashed 1px #428bca;
 cursor: pointer;
 line-height: 2;
 margin-right: 5px;
 margin-left: 5px;
>>>>>>> 07108e05
}


/* editable-empty */

.editable-empty,
.editable-empty:hover,
.editable-empty:focus,
a.editable-empty,
a.editable-empty:hover,
a.editable-empty:focus {
    font-style: italic;
    color: #DD1144;
    text-decoration: none;
}

.inlineEditForm {
    display: inline-block;
    white-space: nowrap;
    margin: 0;
}

#inlineEditWrapper {
    display: inline-block;
}

.inlineEditForm input,
select {
    width: auto;
    display: inline;
}
<<<<<<< HEAD

.editInvalid {
    color: #a94442;
    margin-bottom: 0;
=======
.inline-editor-button-group{
    display:inline-block;
}
.editInvalid{
 color: #a94442;
 margin-bottom: 0;
>>>>>>> 07108e05
}

.error {
    border-color: #a94442;
}

[hidden] {
    display: none;
}`],
    providers: [{
        provide: NG_VALUE_ACCESSOR,
        useExisting: forwardRef(() => InlineEditorComponent),
        multi: true,
    }],
    entryComponents: InputComponets,
})
export class InlineEditorComponent implements OnInit, OnChanges, ControlValueAccessor {

    // Inputs implemented
    private components: { [key: string]: any } = {
        text: InputTextComponent,
        number: InputNumberComponent,
        password: InputPasswordComponent,
        range: InputRangeComponent,
        textarea: InputTextareaComponent,
        select: InputSelectComponent,
    };

    ngOnChanges(changes: SimpleChanges) {
        const type = changes['type'];
        if (type) {
            this.generateComponent(type.currentValue);
        }
    }

    private getComponentType(typeName: InputType): any {
        const type = this.components[typeName];

        if (!type) {
            throw new Error('That type does not exist or it is not implemented yet!');
        }

        return type;
    }

    @Input() public type: InputType;

    @Output() public onSave: EventEmitter<any> = new EventEmitter();
    @Output() public onEdit: EventEmitter<any> = new EventEmitter();
    @Output() public onCancel: EventEmitter<any> = new EventEmitter();


    // input's attribute
    @Input() public empty: string;
    @Input() public disabled: boolean;
    @Input() public required: boolean;
    @Input() public placeholder: string;
    @Input() public name: string;
    @Input() public size: number;
    @Input() public min: number;
    @Input() public max: number;
    @Input() public pattern: string;
    // TO DO: This must be outputs events emitter
    @Input() public fnErrorLength;
    @Input() public fnErrorPattern;


    //textarea's attribute
    @Input() public cols: number = 50;
    @Input() public rows: number = 4;

<<<<<<< HEAD
    //select's attribute
    @Input() public options: SelectOptions;
    //@Output() public selected:EventEmitter<any> = new EventEmitter();
=======
    // select's attribute
    @Input()
    set options(options) {
        if (options['data'] === undefined) {
            this._options = {};
            this._options['data'] = options;
            this._options['value'] = 'value';
            this._options['text'] = 'text';
        } else {
            this._options = options;
        }
    }

    get options() { return this._options; }
    // @Output() public selected:EventEmitter<any> = new EventEmitter();
>>>>>>> 07108e05

    public onChange: Function;
    public onTouched: Function;

    private _value: string = '';
    private preValue: string = '';
<<<<<<< HEAD
    public editing: boolean = false;
    public isEmpty: boolean = false;
=======
    private editing: boolean = false;
    private isEmpty: boolean = false;
    private _options;
>>>>>>> 07108e05

    public get value(): any { return this._value; };

    public set value(newValue: any) {
        if (newValue !== this._value) {
            this._value = newValue;
            this.onChange(newValue);
        }
    }

    constructor(public componentFactoryResolver: ComponentFactoryResolver) { }

    private componentRef: ComponentRef<{}>;

    @ViewChild('container', { read: ViewContainerRef })
    private container: ViewContainerRef;
    private inputInstance: InputBase;

    ngOnInit() {
        if (this.type) {
            this.initializeProperties();
        }
    }

    private generateComponent(type: InputType) {
        const componentType = this.getComponentType(type);
        this.inputInstance = this.createInputInstance(componentType);
        this.inputInstance.setContext(this);
    }

    private createInputInstance(componentType): InputBase {
        const factory = this.componentFactoryResolver.resolveComponentFactory(componentType);
        this.componentRef = this.container.createComponent(factory);

        return <InputBase>this.componentRef.instance;
    }

    public initializeProperties(): void {
        this.initProperty('type');
        this.initProperty('disabled');
        this.initProperty('placeholder');
        this.initProperty('empty');
        this.initProperty('name');
        this.initProperty('size');
        this.initProperty('min');
        this.initProperty('max');
        this.initProperty('pattern');
        this.initProperty('fnErrorLength');
        this.initProperty('fnErrorPattern');
<<<<<<< HEAD

        if (this.type === 'select' && this.options['data'] === undefined) {
            this.options = {
                data: this.options as any,
                value: 'value',
                text: 'text'
            };
        }
=======
>>>>>>> 07108e05
    }

    writeValue(value: any): void {
        if (value || value === 0) {
            this.value = value;
            this.isEmpty = false;
        } else {

            /*if (this.type === "select") {
                this.empty = this.options.data[0][this.options.value];
            }*/
            //this._value = this.empty;
            this.isEmpty = true;
        }
    }

    public registerOnChange(fn: Function): void { this.onChange = fn; }

    public registerOnTouched(fn: Function): void { this.onTouched = fn; };

    // Method to display the inline edit form and hide the <a> element
    edit(value): void {
        this.preValue = value;  // Store original value in case the form is cancelled
        this.editing = true;
        this.inputInstance.focus();
        this.onEdit.emit(this);
    }

    // Method to display the editable value as text and emit save event to host
    onSubmit(value): void {
        if (this.pattern && this.inputInstance.isRegexTestable && !new RegExp(this.pattern).test(value)) {
            return this.fnErrorPattern();
        }

        const length = this.inputInstance.isNumeric ? Number(value) : value.length;

        if (length < this.min || length > this.max) {
            return this.fnErrorLength();
        }

        this.onSave.emit(value);
        this.editing = false;
        this.isEmpty = false;
    }

    // Method to reset the editable value
<<<<<<< HEAD
    cancel(value: any): void {
        this._value = this.preValue;
=======
    cancel(value: any) {
        this.value = this.preValue;
>>>>>>> 07108e05
        this.editing = false;

        this.onCancel.emit(this);
    }

    private initProperty(property: string): void {
        this[property] = typeof this[property] !== 'undefined'
            ? this[property]
            : inputConfig[property];
    }
<<<<<<< HEAD

    public showText(): any {
        return this.inputInstance.getPlaceholder();
=======
    private showText() {
        return (this.isEmpty) ? this.empty : this.value;
    }
    private optionSelected() {
        let dataLength = this._options['data'].length;
        let i = 0;
        while (dataLength > i) {
            let element = this._options['data'][i];
            if (element[this._options['value']] === this['value']) {
                return element[this._options['text']];
            }
            if (element.hasOwnProperty('children')) {
                let childrenLength = element.children.length;
                let j = 0;
                while (childrenLength > j) {
                    let children = element.children[j];
                    if (children[this._options['value']] === this['value']) {
                        return children[this._options['text']];
                    }
                    j++;
                }
            }
            i++;
        }
        return this.empty;
>>>>>>> 07108e05
    }
}<|MERGE_RESOLUTION|>--- conflicted
+++ resolved
@@ -41,7 +41,6 @@
 
 const NUMERIC_TYPES: InputType[] = ['range', 'number'];
 
-<<<<<<< HEAD
 @Component({
     selector: 'inline-editor',
     template: `<div>
@@ -50,13 +49,10 @@
                     <div class="inlineEditForm form-inline" [hidden]="!editing || disabled">
                         <div class="form-group">
                             <div #container></div>
-                            <span>
-                                <button id="inline-editor-button-save" class="btn btn-xs btn-primary" (click)="onSubmit(value)">
-                                    <span class="fa fa-check"></span>
-                                </button>
-                                <button class="btn btn-xs btn-danger" (click)="cancel(value)">
-                                    <span class="fa fa-remove"></span>
-                                </button>
+                            <span class="inline-editor-button-group">
+                                <button id="inline-editor-button-save" class="btn btn-xs btn-primary"
+                                    (click)="onSubmit(value)"><span class="fa fa-check"></span></button>
+                                <button class="btn btn-xs btn-danger" (click)="cancel(value)"><span class="fa fa-remove"></span> </button>
                             </span>
 
                             </div>
@@ -71,83 +67,6 @@
     line-height: 2;
     margin-right: 5px;
     margin-left: 5px;
-=======
-const INLINE_EDITOR_TEMPLATE = `
-<div id="inlineEditWrapper">
-    <div [ngSwitch]="type">
-       <template [ngSwitchCase]="'password'">
-          <a [ngClass]="{'editable-empty': isEmpty }" (click)="edit(value)" [hidden]="editing"> ****** </a>
-        </template>
-        <template [ngSwitchCase]="'select'">
-          <a [ngClass]="{'editable-empty': isEmpty }"
-            (click)="edit(value)" [hidden]="editing"> {{optionSelected()}} </a>
-        </template>
-        <template ngSwitchDefault>
-            <a [ngClass]="{'editable-empty': isEmpty }"  (click)="edit(value)" [hidden]="editing">{{ showText() }}</a>
-        </template>
-    </div>
-
-    <!-- inline edit form -->
-    <div class="inlineEditForm form-inline" [hidden]="!editing">
-        <div class="form-group">
-
-            <!-- inline edit control  -->
-            <p [ngSwitch]="type">
-                <template [ngSwitchCase]="'text'">
-                    <input #inlineEditControl class="form-control" [(ngModel)]="value" [required]="required"
-                      [disabled]="disabled" [name]="name" [placeholder]="placeholder" [size]="size"/>
-                </template>
-                <template [ngSwitchCase]="'textarea'">
-                    <textarea [rows]="rows" [cols]="cols" #inlineEditControl class="form-control" [(ngModel)]="value"
-                      [required]="required" [placeholder]="placeholder" [disabled]="disabled" ></textarea>
-                </template>
-                <template [ngSwitchCase]="'range'">
-                    <input #inlineEditControl class="form-control" [(ngModel)]="value" [required]="required"
-                      type="range" [disabled]="disabled" [max]="max" [min]="min" [name]="name"/>
-                </template>
-                <template [ngSwitchCase]="'select'">
-                    <select #inlineEditControl class="form-control" [(ngModel)]="value">
-                    <template ngFor let-item [ngForOf]="options.data">
-
-                        <optgroup *ngIf="item.children" label="{{item[options.text]}}">
-                            <option *ngFor="let child of item.children" value="{{child[options.value]}}">
-                                {{child[options.text]}}
-                            </option>
-                        </optgroup>
-                     <option *ngIf="!item.children" value="{{item[options.value]}}">{{item[options.text]}}</option>
-                    </template>
-                    </select>
-                </template>
-                <template ngSwitchDefault>
-                    <input [type]="type"  #inlineEditControl class="form-control" [(ngModel)]="value"
-                      [required]="required" [placeholder]="placeholder" [disabled]="disabled"  [name]="name"
-                      [size]="size"/>
-                </template>
-                         
-                <span class="inline-editor-button-group">
-                    <button id="inline-editor-button-save" class="btn btn-xs btn-primary"
-                          (click)="onSubmit(value)"><span class="fa fa-check"></span></button>
-                    <button class="btn btn-xs btn-danger" (click)="cancel(value)"><span class="fa fa-remove"></span> </button>
-                  </span>
-            </p>
-
-   
-
-        </div>
-    </div>
-</div>`;
-
-
-const INLINE_EDITOR_CSS = `
-a {
- text-decoration: none;
- color: #428bca;
- border-bottom: dashed 1px #428bca;
- cursor: pointer;
- line-height: 2;
- margin-right: 5px;
- margin-left: 5px;
->>>>>>> 07108e05
 }
 
 
@@ -179,19 +98,13 @@
     width: auto;
     display: inline;
 }
-<<<<<<< HEAD
-
-.editInvalid {
-    color: #a94442;
-    margin-bottom: 0;
-=======
+
 .inline-editor-button-group{
     display:inline-block;
 }
 .editInvalid{
  color: #a94442;
  margin-bottom: 0;
->>>>>>> 07108e05
 }
 
 .error {
@@ -263,11 +176,6 @@
     @Input() public cols: number = 50;
     @Input() public rows: number = 4;
 
-<<<<<<< HEAD
-    //select's attribute
-    @Input() public options: SelectOptions;
-    //@Output() public selected:EventEmitter<any> = new EventEmitter();
-=======
     // select's attribute
     @Input()
     set options(options) {
@@ -283,21 +191,15 @@
 
     get options() { return this._options; }
     // @Output() public selected:EventEmitter<any> = new EventEmitter();
->>>>>>> 07108e05
 
     public onChange: Function;
     public onTouched: Function;
 
     private _value: string = '';
     private preValue: string = '';
-<<<<<<< HEAD
-    public editing: boolean = false;
+    private editing: boolean = false;
     public isEmpty: boolean = false;
-=======
-    private editing: boolean = false;
-    private isEmpty: boolean = false;
     private _options;
->>>>>>> 07108e05
 
     public get value(): any { return this._value; };
 
@@ -347,17 +249,6 @@
         this.initProperty('pattern');
         this.initProperty('fnErrorLength');
         this.initProperty('fnErrorPattern');
-<<<<<<< HEAD
-
-        if (this.type === 'select' && this.options['data'] === undefined) {
-            this.options = {
-                data: this.options as any,
-                value: 'value',
-                text: 'text'
-            };
-        }
-=======
->>>>>>> 07108e05
     }
 
     writeValue(value: any): void {
@@ -404,13 +295,8 @@
     }
 
     // Method to reset the editable value
-<<<<<<< HEAD
     cancel(value: any): void {
-        this._value = this.preValue;
-=======
-    cancel(value: any) {
         this.value = this.preValue;
->>>>>>> 07108e05
         this.editing = false;
 
         this.onCancel.emit(this);
@@ -421,36 +307,8 @@
             ? this[property]
             : inputConfig[property];
     }
-<<<<<<< HEAD
 
     public showText(): any {
         return this.inputInstance.getPlaceholder();
-=======
-    private showText() {
-        return (this.isEmpty) ? this.empty : this.value;
-    }
-    private optionSelected() {
-        let dataLength = this._options['data'].length;
-        let i = 0;
-        while (dataLength > i) {
-            let element = this._options['data'][i];
-            if (element[this._options['value']] === this['value']) {
-                return element[this._options['text']];
-            }
-            if (element.hasOwnProperty('children')) {
-                let childrenLength = element.children.length;
-                let j = 0;
-                while (childrenLength > j) {
-                    let children = element.children[j];
-                    if (children[this._options['value']] === this['value']) {
-                        return children[this._options['text']];
-                    }
-                    j++;
-                }
-            }
-            i++;
-        }
-        return this.empty;
->>>>>>> 07108e05
     }
 }